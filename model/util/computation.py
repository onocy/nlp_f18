"""Computation utility functions to manipulating word, song and artist vectors
"""

import numpy as np
import torch


def compute_pca(A, num_dimensions):
    """
    Computes the Principal Component Analysis over the given matrix A with the specified dimensionality
    Args:
        A (np.ndarray): A matrix
        num_dimensions (int): An integer denoting the number of dimensions the rows of A will be reduced to
    Returns:
        np.ndarray: A matrix of size (len(A) x num_dimensions) containing the uncorrelated principal
          components of A
    """

    from sklearn import decomposition

    pca = decomposition.PCA(n_components=num_dimensions)
    return pca.fit_transform(A)


def compute_song_vector(W, reduce_to=None, f=lambda v: np.mean(v, axis=0)):
    """
    Computes a song vector given a matrix of words and a mapping function
    Args:
        W (np.ndarray): A matrix whose rows are word embeddings
    Optional:
        reduce_to (int): An integer denoting the number of components the resulting song vector should have. If not
          specified, no dimensionality reduction is performed
        f (np.ndarray -> np.ndarray): A mapping function from a word matrix to a song vector. By default, it
          it maps each matrix to the mean row vector
    Returns:
        np.ndarray: A vector embedding representation of a song
    """

    if reduce_to:
        return f(compute_pca(W, num_dimensions=reduce_to))
    return f(W)


def compute_artist_vector(S, reduce_to=None, f=lambda v: np.mean(v, axis=0)):
    """
    Computes an artist vector given a matrix of songs and a mapping function
    Args:
        S (np.ndarray): A matrix whose rows are song embeddings
    Optional:
        reduce_to (int): An integer denoting the number of components the resulting artist vector should have. If not
          specified, no dimensionality reduction is performed
        f (np.ndarray -> np.ndarray): A mapping function from a song matrix to an artist vector. By default, it
          it maps each matrix to the mean row vector
    Returns:
        np.ndarray: A vector embedding representation of an artist
    """

    if reduce_to:
        return f(compute_pca(S, num_dimensions=reduce_to))
    return f(S)


def lyrics_to_vocab_idx(lyrics, vocab_index):
    """
    Converts a string of song lyrics to a matrix whose rows are word vocab indices
    Args:
        lyrics (list[str]): A list of strings representing a song
        vocab_index (dict[str: np.ndarray]): A dictionary mapping words to their unique indices
    Returns:
        torch.tensor: A (len(lyrics)) tensor with an index entry for each word in the string
    """

    input_vector = [vocab_index.get(word, -1) for word in lyrics]
    return torch.tensor(input_vector, dtype=torch.long)


def project_onto_subspace(v, B):
    """
    Projects the given vector v onto a subspace spanned by orthogonal basis vectors B
    Args:
        v (np.ndarray): A vector
        B (np.ndarray): A matrix containing k orthogonal basis vectors
    Returns:
        np.ndarray: A (n x 1) vector that is the least squares projection of Bx = v
    """

    def project(v, u):
        """Projects a vector v onto a vector u
        """
        return (np.dot(v, u)/np.dot(u, u)) * u

    return sum(project(v, b_i) for b_i in B)[:len(B)]


def create_genre_index(genre_dict):
    """
    Creates a dictionary mapping genres to a unique integer index
    Args:
        genre_dict (dict[dict[str np.ndarray]]): A dictionary mapping genre names to dictionaries of artist names, to
          dictionaries of
    Returns:
        dict[str, int]: A dictionary mapping genre titles to a unique integer
    """

    sorted_genres = sorted(genre_dict.keys())
    return {genre : i for i, genre in enumerate(sorted_genres)}


def create_artist_index(artist_dict):
    """
    Creates a dictionary mapping artist names to a unique integer index
    Args:
        artist_dict (dict[dict[str np.ndarray]]): A dictionary mapping artist names to dictionaries of song names,
          which map song names to a matrix of word embeddings
    Returns:
        dict[str, int]: A dictionary mapping artist names to a unique integer
    """

    sorted_artists = sorted(artist_dict.keys())
    return {artist : i for i, artist in enumerate(sorted_artists)}


def create_vocab_index(artist_dict):
    """
    Creates a vocabulary mapping each word to a unique integer
    Args:
        artist_dict (dict[dict[str, list[str]]]): A dictionary mapping artist names to a dictionary mapping song names
          to a list of strings corresponding to lyrics to a particular
    Returns:
        dict[str, int]: A dictionary mapping every distinct word that appears in artist_dict to a unique integer
    """

    vocab_index = {'<PAD>': 0}
    wordset = {word for artist in artist_dict for song in artist_dict[artist] for word in artist_dict[artist][song]}

    # Sort our distinct set of words so the function produces a deterministic ordering
    distinct_sorted = sorted(list(wordset))

    for i, word in enumerate(distinct_sorted):
        vocab_index[word] = i + 1

    return vocab_index


def create_vocab_index_from_genre(genre_dict):
    """
    Creates a vocabulary mapping each word to a unique integer
    Args:
        genre_dict (dict[dict[str, list[str]]]): A dictionary mapping genres to dictionaries mapping artist names to
          dictionaries mapping song names to a list of strings corresponding to lyrics to a particular
    Returns:
        dict[str, int]: A dictionary mapping every distinct word that appears in artist_dict to a unique integer
    """

    vocab_index = {'<PAD>': 0}
    wordset = {word for genre in genre_dict for artist in genre_dict[genre] for song in genre_dict[genre][artist]
                for word in genre_dict[genre][artist][song] }

    # Sort our distinct set of words so the function produces a deterministic ordering
    distinct_sorted = sorted(list(wordset))

    for i, word in enumerate(distinct_sorted):
        vocab_index[word] = i + 1

    return vocab_index


def build_input_data(artist_dict, vocab_index, artist_indices):
    """
    Creates an input list where each element represents a song, and is a 2-tuple of the format (artist, np.ndarray).
    The first element in each tuple is an integer representing a unique artist, and the second element is a matrix
    with a row for each word embedding in a given song

    Args:
        artist_dict: (dict[dict[str, np.ndarray]]): A dictionary mapping artist names to dictionaries of song names,
          which map song names to a matrix of word embeddings
        vocab_index (dict[str: np.ndarray]): A dictionary mapping words to their unique word indices
        artist_indices (dict[str, int]): A dictionary mapping artist names to a unique integer
    Returns
        list((int, torch.tensor)): A list of tuples where the first element is an integer representing an artist, and
          the second element is a matrix of word embeddings for a particular song by that artist
    """

    input_set = []
    for artist in artist_dict:
        for song in artist_dict[artist]:
            lyric_indices = lyrics_to_vocab_idx(artist_dict[artist][song], vocab_index)
            input_set.append((artist_indices[artist], lyric_indices))

    return input_set


def build_genre_input_data(genre_dict, vocab_index, genre_indices):
    """
    Creates an input list where each element represents a song, and is a 2-tuple of the format (genre, np.ndarray).
    The first element in each tuple is an integer representing a unique genre, and the second element is a matrix
    with a row for each word embedding in a given song

    Args:
        genre_dict: (dict[str, dict[str, dict[str, torch.tensor]]]): A dictionary mapping music genres to dictionaries
          mapping artist names to dictionaries mapping song names to lists of word indices
        vocab_index (dict[str: np.ndarray]): A dictionary mapping words to their unique word indices
        genre_indices (dict[str, int]): A dictionary mapping genre names to a unique integer
    Returns
        list((int, torch.tensor)): A list of tuples where the first element is an integer representing a genre, and
          the second element is a matrix of word embeddings for a particular song in that genre
    """

    songs_per_genre = {genre : 0 for genre in genre_dict.keys()}

    input_set = []
    for genre in genre_dict:
        for artist in genre_dict[genre]:
            for song in genre_dict[genre][artist]:
                if songs_per_genre[genre] < 2000:
                    lyric_indices = lyrics_to_vocab_idx(genre_dict[genre][artist][song], vocab_index)
                    input_set.append((genre_indices[genre], lyric_indices))
                    songs_per_genre[genre] += 1

    return input_set


def lyrics_to_word_matrix(lyrics, vocab):
    """
    Converts a string of song lyrics to a matrix whose rows are word embedding vectors
    Args:
        lyrics (list[str]): A list of strings representing a song
        vocab (dict[str: np.ndarray]): A dictionary mapping words to their embedding vectors
    Returns:
        np.ndarray: A (len(lyrics) x embedding_size) matrix with a word embedding row for each word in the lyric string
    """

    # We need some way to determine the size of each of the word embeddings. Here we are assuming the vocabulary
    # has an embedding for the word 'a', which seems like a reasonable assumption given the scope of this project
    M = np.zeros((len(lyrics), len(vocab['a'])))

    for i, word in enumerate(lyrics):
        embedding = vocab.get(word)
        if embedding is not None:
            M[i] = embedding

    return M


def build_learner_distance_matrix(embeddings, artists, artist_index):
    """
    Builds a Euclidean Distance Matrix (EDM) from the unpickled learner model object and artists
    Returns:
        np.ndarray: A square matrix A with entry (i,j) containing the Euclidean distance from artist i to artist j
    """

    n = len(artists)
    p = embeddings
    EDM = np.zeros((n, n))
    for i in range(n):
        for j in range(n):
            if i != j:
                a1, a2 = artist_index[artists[i]], artist_index[artists[j]]
                dist = np.linalg.norm(p[a1] - p[a2])
                EDM[i][j] = dist
            else:
                EDM[i][j] = float('inf')
    return EDM


def build_distance_matrix(artists, artist_index):
    """
    Builds a Euclidean Distance Matrix (EDM) from the unpickled `rnn.pickle` network object and artists
    Returns:
        np.ndarray: A square matrix A with entry (i,j) containing the Euclidean distance from artist i to artist j
    """
    from util.io_helper import unpickle_object
    from rnn import ArtistLSTM

    n = len(artists)
    net = unpickle_object('rnn.pickle')
    p = [np.array(x.detach()) for x in net.out.weight]
    EDM = np.zeros((n, n))
    for i in range(n):
        for j in range(n):
            if i != j:
                a1, a2 = artist_index[artists[i]], artist_index[artists[j]]
                dist = np.linalg.norm(p[a1] - p[a2])
                EDM[i][j] = dist
            else:
                EDM[i][j] = float('inf')
    return EDM

<<<<<<< HEAD
def nearest_neighbors(E, av, k):
    """
    Finds the nearest neighbor the given artist vector in a set of learned artist vectors
    Args:
        E  (dict[str, np.ndarray]): A dictionary mapping artist names to the artist embedding
        av (np.ndarray): A vector representing an arbitrary artist
        k : number of nearest neighbors to return
    Returns:
        list: A list of tuples containing the k closest artist vector in E and its similarity metric
    """
    import scipy as sp

    similarities = map(lambda x: (x[0], sp.spatial.distance.cosine(x[1], av)), E.items())
    sorted_similarities = sorted(similarities, key=lambda x: x[1])
    return sorted_similarities[:k]
=======

def build_uniqueness_coefficient(artists, artist_index):
    """
    Builds an array where each element is the uniqueness coefficient C_i of each artist. We define the uniqueness
    coefficient as C_i = ∑ dist(a_i, a_j) for every artist a_j, with dist(a_i, a_i) = 0
    Returns:
        np.ndarray: A unit vector with entry i containing the uniqueness coefficient of artist i
    """

    # Fill the diagonal entries of the EDM with 0 so we don't get infinite sums
    EDM = build_distance_matrix(artists, artist_index)
    np.fill_diagonal(EDM, 0)
    U = sum(EDM)

    return U / np.linalg.norm(U)
>>>>>>> 798c528f
<|MERGE_RESOLUTION|>--- conflicted
+++ resolved
@@ -286,24 +286,6 @@
                 EDM[i][j] = float('inf')
     return EDM
 
-<<<<<<< HEAD
-def nearest_neighbors(E, av, k):
-    """
-    Finds the nearest neighbor the given artist vector in a set of learned artist vectors
-    Args:
-        E  (dict[str, np.ndarray]): A dictionary mapping artist names to the artist embedding
-        av (np.ndarray): A vector representing an arbitrary artist
-        k : number of nearest neighbors to return
-    Returns:
-        list: A list of tuples containing the k closest artist vector in E and its similarity metric
-    """
-    import scipy as sp
-
-    similarities = map(lambda x: (x[0], sp.spatial.distance.cosine(x[1], av)), E.items())
-    sorted_similarities = sorted(similarities, key=lambda x: x[1])
-    return sorted_similarities[:k]
-=======
-
 def build_uniqueness_coefficient(artists, artist_index):
     """
     Builds an array where each element is the uniqueness coefficient C_i of each artist. We define the uniqueness
@@ -318,4 +300,19 @@
     U = sum(EDM)
 
     return U / np.linalg.norm(U)
->>>>>>> 798c528f
+
+def nearest_neighbors(E, av, k):
+    """
+    Finds the nearest neighbor the given artist vector in a set of learned artist vectors
+    Args:
+        E  (dict[str, np.ndarray]): A dictionary mapping artist names to the artist embedding
+        av (np.ndarray): A vector representing an arbitrary artist
+        k : number of nearest neighbors to return
+    Returns:
+        list: A list of tuples containing the k closest artist vector in E and its similarity metric
+    """
+    import scipy as sp
+
+    similarities = map(lambda x: (x[0], sp.spatial.distance.cosine(x[1], av)), E.items())
+    sorted_similarities = sorted(similarities, key=lambda x: x[1])
+    return sorted_similarities[:k]